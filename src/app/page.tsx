--- conflicted
+++ resolved
@@ -8,7 +8,6 @@
 
 import React, { useCallback, useState, useMemo } from "react";
 import {
-<<<<<<< HEAD
     Wallet, 
     BarChart3, 
     PieChart, 
@@ -26,24 +25,6 @@
 import { WalletManagementBar } from '@/components/dashboard/WalletManagementBar';
 import { shortenAddress } from '@/lib/utils/formatters';
 import { ExportButton } from '@/components/dashboard/ExportButton';
-=======
-  Wallet,
-  BarChart3,
-  PieChart,
-  DatabaseZap,
-  CheckCircle,
-  TrendingUp,
-  MenuIcon,
-} from "lucide-react";
-import { ThemeToggle } from "@/components/ui/ThemeToggle";
-import { Button } from "@/components/ui/button";
-import { useStaking } from "@/lib/context/StakingContext";
-import { ProviderSidebar } from "@/components/dashboard/ProviderSidebar";
-import { ProviderDetailView } from "@/components/dashboard/ProviderDetailView";
-import { GlobalDashboardView } from "@/components/dashboard/GlobalDashboardView";
-import { WalletManagementBar } from "@/components/dashboard/WalletManagementBar";
-import { shortenAddress } from "@/lib/utils/formatters";
->>>>>>> 63b0769a
 import {
   Sheet,
   SheetContent,
@@ -461,24 +442,6 @@
           </h1>
         </div>
 
-        <div className="flex items-center gap-2 md:gap-4">
-          {selectedAddresses.length > 0 && (
-            <span className="text-sm text-muted-foreground hidden md:inline">
-              {selectedAddresses.length === 1
-                ? `Wallet: ${shortenAddress(selectedAddresses[0])}`
-                : `Viewing ${selectedAddresses.length} Wallets`}
-            </span>
-          )}
-          <ThemeToggle />
-          {addedAddresses.length > 0 && (
-            <Button variant="outline" size="sm" onClick={handleSearchAnother}>
-              Reset
-            </Button>
-          )}
-        </div>
-      </header>
-
-<<<<<<< HEAD
          <div className="flex items-center gap-2 md:gap-4">
              {selectedAddresses.length > 0 && (
                  <span className="text-sm text-muted-foreground hidden md:inline">
@@ -499,12 +462,11 @@
        {addedAddresses.length > 0 && (
            <WalletManagementBar className="sticky top-14 z-20" />
        )} 
-=======
+
       {/* WalletManagementBar is only shown when wallets are added */}
       {addedAddresses.length > 0 && (
         <WalletManagementBar className="sticky top-14 z-20" />
       )}
->>>>>>> 63b0769a
 
       <main className="flex flex-1 flex-col overflow-hidden">
         <div className="flex-1 overflow-y-auto">
